var neo4j = require("../../../../lib/v1");
var util = require("./util");

var CALLBACK_TIMEOUT = 60 * 1000;

module.exports = function () {

  this.Given(/^a running Neo(\d+)j Database$/, {timeout: CALLBACK_TIMEOUT}, function (ignored, callback) {
    if (this.driver1) this.driver1.close();
    if (this.driver2) this.driver2.close();
    util.changeCertificates('./test/resources/derived.key', './test/resources/derived.cert');
    util.restart();
    callback();
  });

  this.When(/^I connect via a TLS\-enabled transport for the first time for the given hostname and port$/, function (callback) {
    this.driver1 = _connectWithHostFile(this.knownHosts1);
    callback();
  });

  this.Then(/^sessions should simply work$/, {timeout: CALLBACK_TIMEOUT},  function (callback) {
    var session = this.driver1.session();
    session.run("RETURN 1").then(function (result) {
      session.close();
      callback();
    }).catch(function (error) {
      console.log(error);
    });
  });

  this.Given(/^a running Neo(\d+)j Database that I have connected to with a TLS\-enabled transport in the past$/,
    {timeout: CALLBACK_TIMEOUT}, function (arg1, callback) {
      util.changeCertificates('./test/resources/derived.key', './test/resources/derived.cert');
      var self = this;
      util.restart();
      var driver = _connectWithHostFile(self.knownHosts1);
      driver.session().run("RETURN 1").then(function (result) {
        driver.close();
        callback();
      });
    });

  this.When(/^I connect via a TLS\-enabled transport again$/, function (callback) {
    this.driver1 = _connectWithHostFile(this.knownHosts1);
    callback();
  });

  this.Given(/^the database has changed which certificate it uses$/, {timeout: CALLBACK_TIMEOUT}, function (callback) {
    util.changeCertificates('./test/resources/other.key', './test/resources/other.cert');
    util.restart();
    callback();
  });

  this.Then(/^creating sessions should fail$/, function (callback) {
    var session = this.driver1.session();
    var self = this;
    session.run("RETURN 1")
      .then(function(res) {
        console.log(res);
      })
      .catch(function (error) {
        self.error = error;
        session.close();
        callback();
      });
  });

  this.Then(/^I should get a helpful error explaining that the certificate has changed$/, function (string, callback) {

    var expected = "Database encryption certificate has changed, and no longer matches the " +
      "certificate stored for localhost:7687 in `known_hosts1`. As a security precaution, this driver will not " +
      "automatically trust the new certificate, because doing so would allow an attacker to pretend to be the " +
      "Neo4j instance we want to connect to. The certificate provided by the server looks like: [object Object]. " +
      "If you trust that this certificate is valid, simply remove the line starting with localhost:7687 in `known_hosts1`, " +
      "and the driver will update the file with the new certificate. You can configure which file the driver should use " +
      "to store this information by setting `knownHosts` to another path in your driver configuration - " +
      "and you can disable encryption there as well using `encrypted:\"ENCRYPTION_OFF\"`.";
    if (this.error.message !== expected) {
      callback(new Error("Given and expected results does not match: " + this.error.message + " Expected " + expected));
    } else {
      callback();
    }
  });

  this.Given(/^two drivers$/, function (callback) {
    callback();
  });

  this.When(/^I configure one of them to use a different location for its known hosts storage$/, function (callback) {
    this.driver1 = _connectWithHostFile(this.knownHosts1);
    this.driver2 = _connectWithHostFile(this.knownHosts2);
    callback();
  });

  this.Then(/^the two drivers should not interfere with one another's known hosts files$/, function (callback) {
    var session1 = this.driver1.session();
    var self = this;
    session1.run("RETURN 1").then(function (result) {
      session1.close();
      var session2 = self.driver2.session();
      session2.run("RETURN 1").then(function (result) {
        session2.close();
        callback();
      });
    });
  });

  this.Given(/^a driver configured to use a trusted certificate$/, function (callback) {
    this.config = {
<<<<<<< HEAD
      encrypted: "ENCRYPTION_ON",
      trust: "TRUST_SIGNED_CERTIFICATES",
=======
      encrypted: true,
      trust: "TRUST_CUSTOM_CA_SIGNED_CERTIFICATES",
>>>>>>> b4da1253
      knownHosts: this.knownHosts1,
      trustedCertificates: ['./test/resources/root.cert']
    };

    callback();
  });

  this.Given(/^a running Neo(\d+)j Database using a certificate signed by the same trusted certificate$/,
    {timeout: CALLBACK_TIMEOUT}, function (arg1, callback) {
      util.changeCertificates('./test/resources/derived.key', './test/resources/derived.cert');
      util.restart();
      callback();
    });

  this.When(/^I connect via a TLS\-enabled transport$/, function (callback) {
    this.driver1 = neo4j.driver("bolt://localhost", neo4j.auth.basic("neo4j", "neo4j"), this.config);
    callback();
  });

  this.Given(/^a running Neo(\d+)j Database using that exact trusted certificate$/, {timeout: CALLBACK_TIMEOUT}, function (arg1, callback) {
    //will have to hack a little bit here since the root cert cannot be used by the server since its
    //common name is not set to localhost
    this.config = {
<<<<<<< HEAD
      encrypted: "ENCRYPTION_ON",
      trust: "TRUST_SIGNED_CERTIFICATES",
=======
      encrypted: true,
      trust: "TRUST_CUSTOM_CA_SIGNED_CERTIFICATES",
>>>>>>> b4da1253
      knownHosts: this.knownHosts1,
      trustedCertificates: [util.neo4jCert]
    };

    util.changeCertificates('./test/resources/other.key', './test/resources/other.cert');
    util.restart();
    callback();
  });

  this.Given(/^a running Neo(\d+)j Database using a certificate not signed by the trusted certificate$/, {timeout: CALLBACK_TIMEOUT},
    function (arg1, callback) {
      util.changeCertificates('./test/resources/other.key', './test/resources/other.cert');
      util.restart();
      callback();
    });

  this.Then(/^I should get a helpful error explaining that no trusted certificate found$/, function (callback) {
    var expected = "Server certificate is not trusted. If you trust the database you are connecting to, add the signing " +
      "certificate, or the server certificate, to the list of certificates trusted by this driver using " +
      "`neo4j.v1.driver(.., { trustedCertificates:['path/to/certificate.crt']}). This  is a security measure to protect " +
      "against man-in-the-middle attacks. If you are just trying  Neo4j out and are not concerned about encryption, " +
      "simply disable it using `encrypted=\"ENCRYPTION_OFF\"` in the driver options.";
    if (this.error.message !== expected) {
      callback(new Error("Given and expected results does not match: " + this.error.message + " Expected " + expected));
    } else {
      callback();
    }
  });

  function _connectWithHostFile(hostFile) {
    return neo4j.driver("bolt://localhost", neo4j.auth.basic("neo4j", "neo4j"), {
      trust: "TRUST_ON_FIRST_USE",
      knownHosts: hostFile,
      encrypted: "ENCRYPTION_ON"
    });
  }
};<|MERGE_RESOLUTION|>--- conflicted
+++ resolved
@@ -107,13 +107,8 @@
 
   this.Given(/^a driver configured to use a trusted certificate$/, function (callback) {
     this.config = {
-<<<<<<< HEAD
       encrypted: "ENCRYPTION_ON",
-      trust: "TRUST_SIGNED_CERTIFICATES",
-=======
-      encrypted: true,
       trust: "TRUST_CUSTOM_CA_SIGNED_CERTIFICATES",
->>>>>>> b4da1253
       knownHosts: this.knownHosts1,
       trustedCertificates: ['./test/resources/root.cert']
     };
@@ -137,13 +132,8 @@
     //will have to hack a little bit here since the root cert cannot be used by the server since its
     //common name is not set to localhost
     this.config = {
-<<<<<<< HEAD
       encrypted: "ENCRYPTION_ON",
-      trust: "TRUST_SIGNED_CERTIFICATES",
-=======
-      encrypted: true,
       trust: "TRUST_CUSTOM_CA_SIGNED_CERTIFICATES",
->>>>>>> b4da1253
       knownHosts: this.knownHosts1,
       trustedCertificates: [util.neo4jCert]
     };
