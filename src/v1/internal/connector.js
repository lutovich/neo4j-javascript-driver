/**
 * Copyright (c) 2002-2016 "Neo Technology,"
 * Network Engine for Objects in Lund AB [http://neotechnology.com]
 *
 * This file is part of Neo4j.
 *
 * Licensed under the Apache License, Version 2.0 (the "License");
 * you may not use this file except in compliance with the License.
 * You may obtain a copy of the License at
 *
 *     http://www.apache.org/licenses/LICENSE-2.0
 *
 * Unless required by applicable law or agreed to in writing, software
 * distributed under the License is distributed on an "AS IS" BASIS,
 * WITHOUT WARRANTIES OR CONDITIONS OF ANY KIND, either express or implied.
 * See the License for the specific language governing permissions and
 * limitations under the License.
 */

import WebSocketChannel from "./ch-websocket";
import NodeChannel from "./ch-node";
import chunking from "./chunking";
import hasFeature from "./features";
import packstream from "./packstream";
import {alloc, CombinedBuffer} from "./buf";
import GraphType from '../graph-types';
import {int, isInt} from '../integer';
import {newError} from './../error';
import {ENCRYPTION_NON_LOCAL, ENCRYPTION_OFF, shouldEncrypt} from './util';

let Channel;
if( WebSocketChannel.available ) {
    Channel = WebSocketChannel.channel;
}
else if( NodeChannel.available ) {
    Channel = NodeChannel.channel;
}
else {
    throw newError("Fatal: No compatible transport available. Need to run on a platform with the WebSocket API.");
}


let
// Signature bytes for each message type
INIT = 0x01,            // 0000 0001 // INIT <user_agent>
ACK_FAILURE = 0x0E,     // 0000 1110 // ACK_FAILURE
RESET = 0x0F,           // 0000 1111 // RESET
RUN = 0x10,             // 0001 0000 // RUN <statement> <parameters>
DISCARD_ALL = 0x2F,     // 0010 1111 // DISCARD *
PULL_ALL = 0x3F,        // 0011 1111 // PULL *
SUCCESS = 0x70,         // 0111 0000 // SUCCESS <metadata>
RECORD = 0x71,          // 0111 0001 // RECORD <value>
IGNORED = 0x7E,         // 0111 1110 // IGNORED <metadata>
FAILURE = 0x7F,         // 0111 1111 // FAILURE <metadata>

// Signature bytes for higher-level graph objects
NODE = 0x4E,
RELATIONSHIP = 0x52,
UNBOUND_RELATIONSHIP = 0x72,
PATH = 0x50,
//sent before version negotiation
MAGIC_PREAMBLE = 0x6060B017;

let URLREGEX = new RegExp([
  "[^/]+//",          // scheme
  "(([^:/?#]*)",      // hostname
  "(?::([0-9]+))?)",  // port (optional)
  ".*"].join(""));     // everything else

function host( url ) {
  return url.match( URLREGEX )[2];
}

function port( url ) {
  return url.match( URLREGEX )[3];
}

function NO_OP(){}

let NO_OP_OBSERVER = {
  onNext : NO_OP,
  onCompleted : NO_OP,
  onError : NO_OP
};

/** Maps from packstream structures to Neo4j domain objects */
let _mappers = {
  node : ( unpacker, buf ) => {
    return new GraphType.Node(
      unpacker.unpack(buf), // Identity
      unpacker.unpack(buf), // Labels
      unpacker.unpack(buf)  // Properties
    );
  },
  rel : ( unpacker, buf ) => {
    return new GraphType.Relationship(
      unpacker.unpack(buf),  // Identity
      unpacker.unpack(buf),  // Start Node Identity
      unpacker.unpack(buf),  // End Node Identity
      unpacker.unpack(buf),  // Type
      unpacker.unpack(buf) // Properties
    );
  },
  unboundRel : ( unpacker, buf ) => {
    return new GraphType.UnboundRelationship(
      unpacker.unpack(buf),  // Identity
      unpacker.unpack(buf),  // Type
      unpacker.unpack(buf) // Properties
    );
  },
  path : ( unpacker, buf ) => {
    let nodes = unpacker.unpack(buf),
        rels = unpacker.unpack(buf),
        sequence = unpacker.unpack(buf);
    let prevNode = nodes[0],
        segments = [];

    for (let i = 0; i < sequence.length; i += 2) {
        let relIndex = sequence[i],
            nextNode = nodes[sequence[i + 1]],
            rel;
        if (relIndex > 0) {
            rel = rels[relIndex - 1];
            if( rel instanceof GraphType.UnboundRelationship ) {
              // To avoid duplication, relationships in a path do not contain
              // information about their start and end nodes, that's instead
              // inferred from the path sequence. This is us inferring (and,
              // for performance reasons remembering) the start/end of a rel.
              rels[relIndex - 1] = rel = rel.bind(prevNode.identity, nextNode.identity);
            }
        } else {
            rel = rels[-relIndex - 1];
            if( rel instanceof GraphType.UnboundRelationship ) {
              // See above
              rels[-relIndex - 1] = rel = rel.bind(nextNode.identity, prevNode.identity);
            }
        }
        // Done hydrating one path segment.
        segments.push( new GraphType.PathSegment( prevNode, rel, nextNode ) );
        prevNode = nextNode;
    }
    return new GraphType.Path(nodes[0], nodes[nodes.length - 1],  segments );
  }
};

/**
 * A connection manages sending and recieving messages over a channel. A
 * connector is very closely tied to the Bolt protocol, it implements the
 * same message structure with very little frills. This means Connectors are
 * naturally tied to a specific version of the protocol, and we expect
 * another layer will be needed to support multiple versions.
 *
 * The connector tries to batch outbound messages by requiring its users
 * to call 'sync' when messages need to be sent, and it routes response
 * messages back to the originators of the requests that created those
 * response messages.
 * @access private
 */
class Connection {

  /**
   * @constructor
   * @param channel - channel with a 'write' function and a 'onmessage'
   *                  callback property
   */
  constructor (channel) {
    /**
     * An ordered queue of observers, each exchange response (zero or more
     * RECORD messages followed by a SUCCESS message) we recieve will be routed
     * to the next pending observer.
     */
    this._pendingObservers = [];
    this._currentObserver = undefined;
    this._ch = channel;
    this._dechunker = new chunking.Dechunker();
    this._chunker = new chunking.Chunker( channel );
    this._packer = new packstream.Packer( this._chunker );
    this._unpacker = new packstream.Unpacker();
    this._isHandlingFailure = false;

    // Set to true on fatal errors, to get this out of session pool.
    this._isBroken = false;

    // For deserialization, explain to the unpacker how to unpack nodes, rels, paths;
    this._unpacker.structMappers[NODE] = _mappers.node;
    this._unpacker.structMappers[RELATIONSHIP] = _mappers.rel;
    this._unpacker.structMappers[UNBOUND_RELATIONSHIP] = _mappers.unboundRel;
    this._unpacker.structMappers[PATH] = _mappers.path;



    let self = this;
    // TODO: Using `onmessage` and `onerror` came from the WebSocket API,
    // it reads poorly and has several annoying drawbacks. Swap to having
    // Channel extend EventEmitter instead, then we can use `on('data',..)`
    this._ch.onmessage = (buf) => {
      let proposed = buf.readInt32();
      if( proposed == 1 ) {
        // Ok, protocol running. Simply forward all messages past
        // this to the dechunker
        self._ch.onmessage = (buf) => {
          self._dechunker.write(buf);
        };

        if( buf.hasRemaining() ) {
          self._dechunker.write(buf.readSlice( buf.remaining() ));
        }
      } else if (proposed == 1213486160) {//server responded 1213486160 == 0x48545450 == "HTTP"
        self._handleFatalError(newError("Server responded HTTP. Make sure you are not trying to connect to the http endpoint " +
          "(HTTP defaults to port 7474 whereas BOLT defaults to port 7687)"));
      }
      else {
        self._handleFatalError(newError("Unknown Bolt protocol version: " + proposed));
      }
    };

    // Listen to connection errors. Important note though;
    // In some cases we will get a channel that is already broken (for instance,
    // if the user passes invalid configuration options). In this case, onerror
    // will have "already triggered" before we add out listener here. So the line
    // below also checks that the channel is not already failed. This could be nicely
    // encapsulated into Channel if we used `on('error', ..)` rather than `onerror=..`
    // as outlined in the comment about `onmessage` further up in this file.
    this._ch.onerror = this._handleFatalError.bind(this);
    if( this._ch._error ) {
      this._handleFatalError(this._ch._error);
    }

    this._dechunker.onmessage = (buf) => {
      self._handleMessage( self._unpacker.unpack( buf ) );
    };

    let handshake = alloc( 5 * 4 );
    //magic preamble
    handshake.writeInt32( MAGIC_PREAMBLE );
    //proposed versions
    handshake.writeInt32( 1 );
    handshake.writeInt32( 0 );
    handshake.writeInt32( 0 );
    handshake.writeInt32( 0 );
    handshake.reset();
    this._ch.write( handshake );
  }

  /**
   * "Fatal" means the connection is dead. Only call this if something
   * happens that cannot be recovered from. This will lead to all subscribers
   * failing, and the connection getting ejected from the session pool.
   *
   * @param err an error object, forwarded to all current and future subscribers
   * @private
   */
  _handleFatalError( err ) {
    this._isBroken = true;
    this._error = err;
    if( this._currentObserver && this._currentObserver.onError ) {
      this._currentObserver.onError(err);
    }
    while( this._pendingObservers.length > 0 ) {
      let observer = this._pendingObservers.shift();
      if( observer && observer.onError ) {
        observer.onError(err);
      }
    }
  }

  _handleMessage( msg ) {
    switch( msg.signature ) {
      case RECORD:
        this._currentObserver.onNext( msg.fields[0] );
        break;
      case SUCCESS:
        try {
          this._currentObserver.onCompleted( msg.fields[0] );
        } finally {
          this._currentObserver = this._pendingObservers.shift();
        }
        break;
      case FAILURE:
        try {
          this._currentObserver.onError( msg );
          this._errorMsg = msg;
        } finally {
          this._currentObserver = this._pendingObservers.shift();
          // Things are now broken. Pending observers will get FAILURE messages routed until
          // We are done handling this failure.
          if( !this._isHandlingFailure ) {
            this._isHandlingFailure = true;
            let self = this;

            // isHandlingFailure was false, meaning this is the first failure message
            // we see from this failure. We may see several others, one for each message
            // we had "optimistically" already sent after whatever it was that failed.
            // We only want to and need to ACK the first one, which is why we are tracking
            // this _isHandlingFailure thing.
            this._ackFailure({
               onNext: NO_OP,
               onError: NO_OP,
               onCompleted: () => {
                  self._isHandlingFailure = false;
               }
            });
          }
        }
        break;
      case IGNORED:
        try {
          if (this._errorMsg && this._currentObserver.onError)
            this._currentObserver.onError(this._errorMsg);
          else if(this._currentObserver.onError)
            this._currentObserver.onError(msg);
        } finally {
          this._currentObserver = this._pendingObservers.shift();
        }
        break;
      default:
        this._handleFatalError(newError("Unknown Bolt protocol message: " + msg));
    }
  }

  /** Queue an INIT-message to be sent to the database */
  initialize( clientName, token, observer ) {
    this._queueObserver(observer);
    this._packer.packStruct( INIT, [this._packable(clientName), this._packable(token)],
      (err) => this._handleFatalError(err) );
    this._chunker.messageBoundary();
    this.sync();
  }

  /** Queue a RUN-message to be sent to the database */
  run( statement, params, observer ) {
    this._queueObserver(observer);
    this._packer.packStruct( RUN, [this._packable(statement), this._packable(params)],
      (err) => this._handleFatalError(err)  );
    this._chunker.messageBoundary();
  }

  /** Queue a PULL_ALL-message to be sent to the database */
  pullAll( observer ) {
    this._queueObserver(observer);
    this._packer.packStruct( PULL_ALL, [], (err) => this._handleFatalError(err) );
    this._chunker.messageBoundary();
  }

  /** Queue a DISCARD_ALL-message to be sent to the database */
  discardAll( observer ) {
    this._queueObserver(observer);
    this._packer.packStruct( DISCARD_ALL, [], (err) => this._handleFatalError(err) );
    this._chunker.messageBoundary();
  }

  /** Queue a RESET-message to be sent to the database */
  reset( observer ) {
    this._isHandlingFailure = true;
    let self = this;
    let wrappedObs = {
      onNext: observer ? observer.onNext : NO_OP,
      onError: observer ? observer.onError : NO_OP,
      onCompleted: () => {
        self._isHandlingFailure = false;
        if (observer) {
          observer.onCompleted();
        }
      }
    };
    this._queueObserver(wrappedObs);
    this._packer.packStruct( RESET, [], (err) => this._handleFatalError(err) );
    this._chunker.messageBoundary();
  }

  /** Queue a ACK_FAILURE-message to be sent to the database */
  _ackFailure( observer ) {
    this._queueObserver(observer);
    this._packer.packStruct( ACK_FAILURE, [], (err) => this._handleFatalError(err) );
    this._chunker.messageBoundary();
  }

  _queueObserver(observer) {
    if( this._isBroken ) {
      if( observer && observer.onError ) {
        observer.onError(this._error);
      }
      return;
    }
    observer = observer || NO_OP_OBSERVER;
    observer.onCompleted = observer.onCompleted || NO_OP;
    observer.onError = observer.onError || NO_OP;
    observer.onNext = observer.onNext || NO_OP;
    if( this._currentObserver === undefined ) {
      this._currentObserver = observer;
    } else {
      this._pendingObservers.push( observer );
    }
  }

  /**
   * Synchronize - flush all queued outgoing messages and route their responses
   * to their respective handlers.
   */
  sync() {
    this._chunker.flush();
  }

  /** Check if this connection is in working condition */
  isOpen() {
    return !this._isBroken && this._ch._open;
  }

  isEncrypted() {
    return this._ch.isEncrypted();
  }

  /**
   * Call close on the channel.
   * @param {function} cb - Function to call on close.
   */
  close(cb) {
    this._ch.close(cb);
  }

  _packable(value) {
      return this._packer.packable(value, (err) => this._handleFatalError(err));
  }
}

/**
 * Crete new connection to the provided url.
 * @access private
 * @param {string} url - 'neo4j'-prefixed URL to Neo4j Bolt endpoint
 * @param {object} config
 * @return {Connection} - New connection
 */
function connect( url, config = {}) {
  let Ch = config.channel || Channel;
  return new Connection( new Ch({
    host: host(url),
    port: port(url) || 7687,
<<<<<<< HEAD
    // Default to using ENCRYPTION_NON_LOCAL if trust-on-first-use is available
    encrypted : shouldEncrypt(config.encrypted, (hasFeature("trust_on_first_use") ? ENCRYPTION_NON_LOCAL : ENCRYPTION_OFF), host(url)),
    // Default to using TRUST_ON_FIRST_USE if it is available
    trust : config.trust || (hasFeature("trust_on_first_use") ? "TRUST_ON_FIRST_USE" : "TRUST_SIGNED_CERTIFICATES"),
=======
    // Default to using encryption if trust-on-first-use is available
    encrypted : (config.encrypted == null) ?  hasFeature("trust_on_first_use") : config.encrypted,
    // Default to using trust-on-first-use if it is available
    trust : config.trust || (hasFeature("trust_on_first_use") ? "TRUST_ON_FIRST_USE" : "TRUST_CUSTOM_CA_SIGNED_CERTIFICATES"),
>>>>>>> b4da1253
    trustedCertificates : config.trustedCertificates || [],
    knownHosts : config.knownHosts
  }));
}

export default {
    connect,
    Connection
}<|MERGE_RESOLUTION|>--- conflicted
+++ resolved
@@ -435,17 +435,10 @@
   return new Connection( new Ch({
     host: host(url),
     port: port(url) || 7687,
-<<<<<<< HEAD
     // Default to using ENCRYPTION_NON_LOCAL if trust-on-first-use is available
     encrypted : shouldEncrypt(config.encrypted, (hasFeature("trust_on_first_use") ? ENCRYPTION_NON_LOCAL : ENCRYPTION_OFF), host(url)),
     // Default to using TRUST_ON_FIRST_USE if it is available
-    trust : config.trust || (hasFeature("trust_on_first_use") ? "TRUST_ON_FIRST_USE" : "TRUST_SIGNED_CERTIFICATES"),
-=======
-    // Default to using encryption if trust-on-first-use is available
-    encrypted : (config.encrypted == null) ?  hasFeature("trust_on_first_use") : config.encrypted,
-    // Default to using trust-on-first-use if it is available
     trust : config.trust || (hasFeature("trust_on_first_use") ? "TRUST_ON_FIRST_USE" : "TRUST_CUSTOM_CA_SIGNED_CERTIFICATES"),
->>>>>>> b4da1253
     trustedCertificates : config.trustedCertificates || [],
     knownHosts : config.knownHosts
   }));
