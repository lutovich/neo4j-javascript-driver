--- conflicted
+++ resolved
@@ -17,11 +17,7 @@
  * limitations under the License.
  */
 
-<<<<<<< HEAD
-import neo4j from '../neo4j';
-=======
 import {int, isInt} from './integer';
->>>>>>> 86c53be9
 
 /**
   * A ResultSummary instance contains structured metadata for a {Result}.
